package web

import (
    "fmt"
    "http"
    "io"
    "io/ioutil"
    "json"
    "mime"
    "mime/multipart"
    "net"
    "os"
    "reflect"
    "strconv"
    "strings"
    "url"
)

type filedata struct {
    Filename string
    Data     []byte
}

type Request struct {
    Method     string   // GET, POST, PUT, etc.
    RawURL     string   // The raw URL given in the request.
    URL        *url.URL // Parsed URL.
    Proto      string   // "HTTP/1.0"
    ProtoMajor int      // 1
    ProtoMinor int      // 0
    Headers    http.Header
    Body       io.Reader
    Close      bool
    Host       string
    Referer    string
    UserAgent  string
    FullParams map[string][]string
    Params     map[string]string
    ParamData  []byte
    Cookies    map[string]string
    Cookie     []*http.Cookie
    Files      map[string]filedata
    RemoteAddr string
    RemotePort int
}

type badStringError struct {
    what string
    str  string
}

func (e *badStringError) String() string { return fmt.Sprintf("%s %q", e.what, e.str) }

func flattenParams(fullParams map[string][]string) map[string]string {
    params := map[string]string{}
    for name, lst := range fullParams {
        if len(lst) > 0 {
            params[name] = lst[0]
        }
    }
    return params
}

func newRequest(hr *http.Request, hc http.ResponseWriter) *Request {

    remoteAddr, _ := net.ResolveTCPAddr("tcp", hr.RemoteAddr)

    req := Request{
        Method:     hr.Method,
        URL:        hr.URL,
        Proto:      hr.Proto,
        ProtoMajor: hr.ProtoMajor,
        ProtoMinor: hr.ProtoMinor,
        Headers:    hr.Header,
        Body:       hr.Body,
        Close:      hr.Close,
        Host:       hr.Host,
        Referer:    hr.Referer(),
        UserAgent:  hr.UserAgent(),
        FullParams: hr.Form,
        Cookie:     hr.Cookies(),
        RemoteAddr: remoteAddr.IP.String(),
        RemotePort: remoteAddr.Port,
    }
    return &req
}

func newRequestCgi(headers http.Header, body io.Reader) *Request {
    var httpheader = make(http.Header)
    for header, value := range headers {
        if strings.HasPrefix(header, "Http_") {
            newHeader := header[5:]
            newHeader = strings.Replace(newHeader, "_", "-", -1)
            newHeader = http.CanonicalHeaderKey(newHeader)
            httpheader[newHeader] = value
        }
    }

    host := httpheader.Get("Host")
    method := headers.Get("REQUEST_METHOD")
    path := headers.Get("REQUEST_URI")
    port := headers.Get("SERVER_PORT")
    proto := headers.Get("SERVER_PROTOCOL")
    rawurl := "http://" + host + ":" + port + path
    url_, _ := url.Parse(rawurl)
    useragent := headers.Get("USER_AGENT")
    remoteAddr := headers.Get("REMOTE_ADDR")
    remotePort, _ := strconv.Atoi(headers.Get("REMOTE_PORT"))

    if method == "POST" {
        if ctype, ok := headers["CONTENT_TYPE"]; ok {
            httpheader["Content-Type"] = ctype
        }

        if clength, ok := headers["CONTENT_LENGTH"]; ok {
            httpheader["Content-Length"] = clength
        }
    }

    //read the cookies
    cookies := readCookies(httpheader)

    req := Request{
        Method:     method,
        RawURL:     rawurl,
        URL:        url_,
        Proto:      proto,
        Host:       host,
        UserAgent:  useragent,
        Body:       body,
        Headers:    httpheader,
        RemoteAddr: remoteAddr,
        RemotePort: remotePort,
        Cookie:     cookies,
    }

    return &req
}

func parseForm(m map[string][]string, query string) (err os.Error) {
    for _, kv := range strings.Split(query, "&") {
        kvPair := strings.SplitN(kv, "=", 2)

        var key, value string
        var e os.Error
        key, e = url.QueryUnescape(kvPair[0])
        if e == nil && len(kvPair) > 1 {
            value, e = url.QueryUnescape(kvPair[1])
        }
        if e != nil {
            err = e
        }

        vec, ok := m[key]
        if !ok {
            vec = []string{}
        }
        m[key] = append(vec, value)
    }

    return
}

// ParseForm parses the request body as a form for POST requests, or the raw query for GET requests.
// It is idempotent.
func (r *Request) parseParams() (err os.Error) {
    if r.Params != nil {
        return
    }
    r.FullParams = make(map[string][]string)
    queryParams := r.URL.RawQuery
    var bodyParams string
    switch r.Method {
    case "POST":
        if r.Body == nil {
            return os.NewError("missing form body")
        }

        ct := r.Headers.Get("Content-Type")
        switch strings.SplitN(ct, ";", 2)[0] {
        case "text/plain", "application/x-www-form-urlencoded", "":
            var b []byte
            if b, err = ioutil.ReadAll(r.Body); err != nil {
                return err
            }
            bodyParams = string(b)
        case "application/json":
            //if we get JSON, do the best we can to convert it to a map[string]string
            //we make the body available as r.ParamData
            var b []byte
            if b, err = ioutil.ReadAll(r.Body); err != nil {
                return err
            }
            r.ParamData = b
            r.Params = map[string]string{}
            json.Unmarshal(b, r.Params)
        case "multipart/form-data":
            _, params := mime.ParseMediaType(ct)
            boundary, ok := params["boundary"]
            if !ok {
                return os.NewError("Missing Boundary")
            }

            reader := multipart.NewReader(r.Body, boundary)
            r.Files = make(map[string]filedata)
            for {
                part, err := reader.NextPart()
<<<<<<< HEAD
                if err != nil && err != os.EOF {
=======
                if part == nil && err == os.EOF {
                    break
                }

                if err != nil {
>>>>>>> f197debd
                    return err
                }

                //read the data
                data, _ := ioutil.ReadAll(part)
                //check for the 'filename' param
                v := part.Header.Get("Content-Disposition")
                if v == "" {
                    continue
                }
                name := part.FormName()
                d, params := mime.ParseMediaType(v)
                if d != "form-data" {
                    continue
                }
                if params["filename"] != "" {
                    r.Files[name] = filedata{params["filename"], data}
                } else {
                    var params []string = r.FullParams[name]
                    params = append(params, string(data))
                    r.FullParams[name] = params
                }

            }
        default:
            return &badStringError{"unknown Content-Type", ct}
        }
    }

    if queryParams != "" {
        err = parseForm(r.FullParams, queryParams)
        if err != nil {
            return err
        }
    }

    if bodyParams != "" {
        err = parseForm(r.FullParams, bodyParams)
        if err != nil {
            return err
        }
    }

    r.Params = flattenParams(r.FullParams)
    return nil
}

func (r *Request) HasFile(name string) bool {
    if r.Files == nil || len(r.Files) == 0 {
        return false
    }
    _, ok := r.Files[name]
    return ok
}

func writeTo(s string, val reflect.Value) os.Error {
    switch v := val; v.Kind() {
    // if we're writing to an interace value, just set the byte data
    // TODO: should we support writing to a pointer?
    case reflect.Interface:
        v.Set(reflect.ValueOf(s))
    case reflect.Bool:
        if strings.ToLower(s) == "false" || s == "0" {
            v.SetBool(false)
        } else {
            v.SetBool(true)
        }
    case reflect.Int, reflect.Int8, reflect.Int16, reflect.Int32, reflect.Int64:
        i, err := strconv.Atoi64(s)
        if err != nil {
            return err
        }
        v.SetInt(i)
    case reflect.Uint, reflect.Uint8, reflect.Uint16, reflect.Uint32, reflect.Uint64, reflect.Uintptr:
        ui, err := strconv.Atoui64(s)
        if err != nil {
            return err
        }
        v.SetUint(ui)
    case reflect.Float32, reflect.Float64:
        f, err := strconv.Atof64(s)
        if err != nil {
            return err
        }
        v.SetFloat(f)

    case reflect.String:
        v.SetString(s)
    case reflect.Slice:
        typ := v.Type()
        if typ.Elem().Kind() == reflect.Uint || typ.Elem().Kind() == reflect.Uint8 || typ.Elem().Kind() == reflect.Uint16 || typ.Elem().Kind() == reflect.Uint32 || typ.Elem().Kind() == reflect.Uint64 || typ.Elem().Kind() == reflect.Uintptr {
            v.Set(reflect.ValueOf([]byte(s)))
        }
    }
    return nil
}

// matchName returns true if key should be written to a field named name.
func matchName(key, name string) bool {
    return strings.ToLower(key) == strings.ToLower(name)
}

func (r *Request) writeToContainer(val reflect.Value) os.Error {
    switch v := val; v.Kind() {
    case reflect.Ptr:
        return r.writeToContainer(reflect.Indirect(v))
    case reflect.Interface:
        return r.writeToContainer(v.Elem())
    case reflect.Map:
        if v.Type().Key().Kind() != reflect.String {
            return os.NewError("Invalid map type")
        }
        elemtype := v.Type().Elem()
        for pk, pv := range r.Params {
            mk := reflect.ValueOf(pk)
            mv := reflect.Zero(elemtype)
            writeTo(pv, mv)
            v.SetMapIndex(mk, mv)
        }
    case reflect.Struct:
        for pk, pv := range r.Params {
            //try case sensitive match
            field := v.FieldByName(pk)
            if field.IsValid() {
                writeTo(pv, field)
            }

            //try case insensitive matching
            field = v.FieldByNameFunc(func(s string) bool { return matchName(pk, s) })
            if field.IsValid() {
                writeTo(pv, field)
            }

        }
    default:
        return os.NewError("Invalid container type")
    }
    return nil
}

func (r *Request) UnmarshalParams(val interface{}) os.Error {
    if strings.HasPrefix(r.Headers.Get("Content-Type"), "application/json") {
        return json.Unmarshal(r.ParamData, val)
    } else {
        err := r.writeToContainer(reflect.ValueOf(val))
        if err != nil {
            return err
        }
    }

    return nil
}<|MERGE_RESOLUTION|>--- conflicted
+++ resolved
@@ -205,15 +205,11 @@
             r.Files = make(map[string]filedata)
             for {
                 part, err := reader.NextPart()
-<<<<<<< HEAD
-                if err != nil && err != os.EOF {
-=======
                 if part == nil && err == os.EOF {
                     break
                 }
 
                 if err != nil {
->>>>>>> f197debd
                     return err
                 }
 
