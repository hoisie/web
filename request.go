--- conflicted
+++ resolved
@@ -1,46 +1,29 @@
 package web
 
 import (
-<<<<<<< HEAD
-    "bytes"
+    "encoding/json"
+    "errors"
     "fmt"
-    "http"
     "io"
     "io/ioutil"
     "mime"
     "mime/multipart"
     "net"
-    "os"
+    "net/http"
+    "net/url"
     "reflect"
     "strconv"
     "strings"
-    "url"
-=======
-	"encoding/json"
-	"errors"
-	"fmt"
-	"io"
-	"io/ioutil"
-	"mime"
-	"mime/multipart"
-	"net"
-	"net/http"
-	"net/url"
-	"reflect"
-	"strconv"
-	"strings"
->>>>>>> 854638af
 )
 
 type filedata struct {
-	Filename string
-	Data     []byte
+    Filename string
+    Data     []byte
 }
 
 type Request struct {
-<<<<<<< HEAD
-    Method     string   // GET, POST, PUT, etc.
-    RawURL     string   // The raw URL given in the request.
+    Method string // GET, POST, PUT, etc.
+    //RawURL     string   // The raw URL given in the request.
     URL        *url.URL // Parsed URL.
     Proto      string   // "HTTP/1.0"
     ProtoMajor int      // 1
@@ -59,54 +42,32 @@
     Files      map[string]filedata
     RemoteAddr string
     RemotePort int
-=======
-	Method string // GET, POST, PUT, etc.
-	//RawURL     string   // The raw URL given in the request.
-	URL        *url.URL // Parsed URL.
-	Proto      string   // "HTTP/1.0"
-	ProtoMajor int      // 1
-	ProtoMinor int      // 0
-	Headers    http.Header
-	Body       io.Reader
-	Close      bool
-	Host       string
-	Referer    string
-	UserAgent  string
-	FullParams map[string][]string
-	Params     map[string]string
-	ParamData  []byte
-	Cookies    map[string]string
-	Cookie     []*http.Cookie
-	Files      map[string]filedata
-	RemoteAddr string
-	RemotePort int
->>>>>>> 854638af
 }
 
 type badStringError struct {
-	what string
-	str  string
+    what string
+    str  string
 }
 
 func (e *badStringError) Error() string { return fmt.Sprintf("%s %q", e.what, e.str) }
 
 func flattenParams(fullParams map[string][]string) map[string]string {
-	params := map[string]string{}
-	for name, lst := range fullParams {
-		if len(lst) > 0 {
-			params[name] = lst[0]
-		}
-	}
-	return params
+    params := map[string]string{}
+    for name, lst := range fullParams {
+        if len(lst) > 0 {
+            params[name] = lst[0]
+        }
+    }
+    return params
 }
 
 func newRequest(hr *http.Request, hc http.ResponseWriter) *Request {
 
-<<<<<<< HEAD
     remoteAddr, _ := net.ResolveTCPAddr("tcp", hr.RemoteAddr)
 
     req := Request{
-        Method:     hr.Method,
+        Method: hr.Method,
+        //RawURL:     hr.RawURL,
         URL:        hr.URL,
         Proto:      hr.Proto,
         ProtoMajor: hr.ProtoMajor,
@@ -161,8 +122,8 @@
     cookies := readCookies(httpheader)
 
     req := Request{
-        Method:     method,
-        RawURL:     rawurl,
+        Method: method,
+        //RawURL:     rawurl,
         URL:        url_,
         Proto:      proto,
         Host:       host,
@@ -177,12 +138,13 @@
     return &req
 }
 
-func parseForm(m map[string][]string, query string) (err os.Error) {
+func parseForm(m map[string][]string, query string) (err error) {
+    data := make(map[string][]string)
     for _, kv := range strings.Split(query, "&") {
         kvPair := strings.SplitN(kv, "=", 2)
 
         var key, value string
-        var e os.Error
+        var e error
         key, e = url.QueryUnescape(kvPair[0])
         if e == nil && len(kvPair) > 1 {
             value, e = url.QueryUnescape(kvPair[1])
@@ -191,130 +153,29 @@
             err = e
         }
 
-        vec, ok := m[key]
-        if !ok {
-            vec = []string{}
-        }
-        m[key] = append(vec, value)
+        data[key] = append(data[key], value)
+    }
+
+    for k, vec := range data {
+        m[k] = vec
     }
 
     return
-=======
-	remoteAddr, _ := net.ResolveTCPAddr("tcp", hr.RemoteAddr)
-
-	req := Request{
-		Method: hr.Method,
-		//RawURL:     hr.RawURL,
-		URL:        hr.URL,
-		Proto:      hr.Proto,
-		ProtoMajor: hr.ProtoMajor,
-		ProtoMinor: hr.ProtoMinor,
-		Headers:    hr.Header,
-		Body:       hr.Body,
-		Close:      hr.Close,
-		Host:       hr.Host,
-		Referer:    hr.Referer(),
-		UserAgent:  hr.UserAgent(),
-		FullParams: hr.Form,
-		Cookie:     hr.Cookies(),
-		RemoteAddr: remoteAddr.IP.String(),
-		RemotePort: remoteAddr.Port,
-	}
-	return &req
-}
-
-func newRequestCgi(headers http.Header, body io.Reader) *Request {
-	var httpheader = make(http.Header)
-	for header, value := range headers {
-		if strings.HasPrefix(header, "Http_") {
-			newHeader := header[5:]
-			newHeader = strings.Replace(newHeader, "_", "-", -1)
-			newHeader = http.CanonicalHeaderKey(newHeader)
-			httpheader[newHeader] = value
-		}
-	}
-
-	host := httpheader.Get("Host")
-	method := headers.Get("REQUEST_METHOD")
-	path := headers.Get("REQUEST_URI")
-	port := headers.Get("SERVER_PORT")
-	proto := headers.Get("SERVER_PROTOCOL")
-	rawurl := "http://" + host + ":" + port + path
-	url_, _ := url.Parse(rawurl)
-	useragent := headers.Get("USER_AGENT")
-	remoteAddr := headers.Get("REMOTE_ADDR")
-	remotePort, _ := strconv.Atoi(headers.Get("REMOTE_PORT"))
-
-	if method == "POST" {
-		if ctype, ok := headers["CONTENT_TYPE"]; ok {
-			httpheader["Content-Type"] = ctype
-		}
-
-		if clength, ok := headers["CONTENT_LENGTH"]; ok {
-			httpheader["Content-Length"] = clength
-		}
-	}
-
-	//read the cookies
-	cookies := readCookies(httpheader)
-
-	req := Request{
-		Method: method,
-		//RawURL:     rawurl,
-		URL:        url_,
-		Proto:      proto,
-		Host:       host,
-		UserAgent:  useragent,
-		Body:       body,
-		Headers:    httpheader,
-		RemoteAddr: remoteAddr,
-		RemotePort: remotePort,
-		Cookie:     cookies,
-	}
-
-	return &req
-}
-
-func parseForm(m map[string][]string, query string) (err error) {
-	data := make(map[string][]string)
-	for _, kv := range strings.Split(query, "&") {
-		kvPair := strings.SplitN(kv, "=", 2)
-
-		var key, value string
-		var e error
-		key, e = url.QueryUnescape(kvPair[0])
-		if e == nil && len(kvPair) > 1 {
-			value, e = url.QueryUnescape(kvPair[1])
-		}
-		if e != nil {
-			err = e
-		}
-
-		data[key] = append(data[key], value)
-	}
-
-	for k, vec := range data {
-		m[k] = vec
-	}
-
-	return
->>>>>>> 854638af
 }
 
 // ParseForm parses the request body as a form for POST requests, or the raw query for GET requests.
 // It is idempotent.
-<<<<<<< HEAD
-func (r *Request) parseParams() (err os.Error) {
-
+func (r *Request) parseParams() (err error) {
     if r.Params != nil {
         return
     }
     r.FullParams = make(map[string][]string)
     queryParams := r.URL.RawQuery
+    var bodyParams string
     switch r.Method {
     case "POST":
         if r.Body == nil {
-            return os.NewError("missing form body")
+            return errors.New("missing form body")
         }
 
         ct := r.Headers.Get("Content-Type")
@@ -324,26 +185,34 @@
             if b, err = ioutil.ReadAll(r.Body); err != nil {
                 return err
             }
+            bodyParams = string(b)
+        case "application/json":
+            //if we get JSON, do the best we can to convert it to a map[string]string
+            //we make the body available as r.ParamData
+            var b []byte
+            if b, err = ioutil.ReadAll(r.Body); err != nil {
+                return err
+            }
             r.ParamData = b
+            r.Params = map[string]string{}
+            json.Unmarshal(b, r.Params)
         case "multipart/form-data":
-            _, params := mime.ParseMediaType(ct)
+            _, params, _ := mime.ParseMediaType(ct)
             boundary, ok := params["boundary"]
             if !ok {
-                return os.NewError("Missing Boundary")
-            }
-
+                return errors.New("Missing Boundary")
+            }
             reader := multipart.NewReader(r.Body, boundary)
             r.Files = make(map[string]filedata)
             for {
                 part, err := reader.NextPart()
-                if part == nil && err == os.EOF {
-                    break
-                }
-
                 if err != nil {
                     return err
                 }
 
+                if part == nil {
+                    break
+                }
                 //read the data
                 data, _ := ioutil.ReadAll(part)
                 //check for the 'filename' param
@@ -352,7 +221,7 @@
                     continue
                 }
                 name := part.FormName()
-                d, params := mime.ParseMediaType(v)
+                d, params, _ := mime.ParseMediaType(v)
                 if d != "form-data" {
                     continue
                 }
@@ -369,7 +238,6 @@
             return &badStringError{"unknown Content-Type", ct}
         }
     }
-
     if queryParams != "" {
         err = parseForm(r.FullParams, queryParams)
         if err != nil {
@@ -377,166 +245,73 @@
         }
     }
 
-    if len(r.ParamData) > 0 {
-        err = parseForm(r.FullParams, string(r.ParamData))
-        if err != nil {
-            return err
-        }
-        r.Body = bytes.NewBuffer(r.ParamData)
+    if bodyParams != "" {
+        err = parseForm(r.FullParams, bodyParams)
+        if err != nil {
+            return err
+        }
     }
 
     r.Params = flattenParams(r.FullParams)
     return nil
-=======
-func (r *Request) parseParams() (err error) {
-	if r.Params != nil {
-		return
-	}
-	r.FullParams = make(map[string][]string)
-	queryParams := r.URL.RawQuery
-	var bodyParams string
-	switch r.Method {
-	case "POST":
-		if r.Body == nil {
-			return errors.New("missing form body")
-		}
-
-		ct := r.Headers.Get("Content-Type")
-		switch strings.SplitN(ct, ";", 2)[0] {
-		case "text/plain", "application/x-www-form-urlencoded", "":
-			var b []byte
-			if b, err = ioutil.ReadAll(r.Body); err != nil {
-				return err
-			}
-			bodyParams = string(b)
-		case "application/json":
-			//if we get JSON, do the best we can to convert it to a map[string]string
-			//we make the body available as r.ParamData
-			var b []byte
-			if b, err = ioutil.ReadAll(r.Body); err != nil {
-				return err
-			}
-			r.ParamData = b
-			r.Params = map[string]string{}
-			json.Unmarshal(b, r.Params)
-		case "multipart/form-data":
-			_, params, _ := mime.ParseMediaType(ct)
-			boundary, ok := params["boundary"]
-			if !ok {
-				return errors.New("Missing Boundary")
-			}
-			reader := multipart.NewReader(r.Body, boundary)
-			r.Files = make(map[string]filedata)
-			for {
-				part, err := reader.NextPart()
-				if err != nil {
-					return err
-				}
-
-				if part == nil {
-					break
-				}
-				//read the data
-				data, _ := ioutil.ReadAll(part)
-				//check for the 'filename' param
-				v := part.Header.Get("Content-Disposition")
-				if v == "" {
-					continue
-				}
-				name := part.FormName()
-				d, params, _ := mime.ParseMediaType(v)
-				if d != "form-data" {
-					continue
-				}
-				if params["filename"] != "" {
-					r.Files[name] = filedata{params["filename"], data}
-				} else {
-					var params []string = r.FullParams[name]
-					params = append(params, string(data))
-					r.FullParams[name] = params
-				}
-
-			}
-		default:
-			return &badStringError{"unknown Content-Type", ct}
-		}
-	}
-	if queryParams != "" {
-		err = parseForm(r.FullParams, queryParams)
-		if err != nil {
-			return err
-		}
-	}
-
-	if bodyParams != "" {
-		err = parseForm(r.FullParams, bodyParams)
-		if err != nil {
-			return err
-		}
-	}
-
-	r.Params = flattenParams(r.FullParams)
-	return nil
->>>>>>> 854638af
 }
 
 func (r *Request) HasFile(name string) bool {
-	if r.Files == nil || len(r.Files) == 0 {
-		return false
-	}
-	_, ok := r.Files[name]
-	return ok
+    if r.Files == nil || len(r.Files) == 0 {
+        return false
+    }
+    _, ok := r.Files[name]
+    return ok
 }
 
 func writeTo(s string, val reflect.Value) error {
-	switch v := val; v.Kind() {
-	// if we're writing to an interace value, just set the byte data
-	// TODO: should we support writing to a pointer?
-	case reflect.Interface:
-		v.Set(reflect.ValueOf(s))
-	case reflect.Bool:
-		if strings.ToLower(s) == "false" || s == "0" {
-			v.SetBool(false)
-		} else {
-			v.SetBool(true)
-		}
-	case reflect.Int, reflect.Int8, reflect.Int16, reflect.Int32, reflect.Int64:
-		i, err := strconv.ParseInt(s, 10, 64)
-		if err != nil {
-			return err
-		}
-		v.SetInt(i)
-	case reflect.Uint, reflect.Uint8, reflect.Uint16, reflect.Uint32, reflect.Uint64, reflect.Uintptr:
-		ui, err := strconv.ParseUint(s, 10, 64)
-		if err != nil {
-			return err
-		}
-		v.SetUint(ui)
-	case reflect.Float32, reflect.Float64:
-		f, err := strconv.ParseFloat(s, 64)
-		if err != nil {
-			return err
-		}
-		v.SetFloat(f)
-
-	case reflect.String:
-		v.SetString(s)
-	case reflect.Slice:
-		typ := v.Type()
-		if typ.Elem().Kind() == reflect.Uint || typ.Elem().Kind() == reflect.Uint8 || typ.Elem().Kind() == reflect.Uint16 || typ.Elem().Kind() == reflect.Uint32 || typ.Elem().Kind() == reflect.Uint64 || typ.Elem().Kind() == reflect.Uintptr {
-			v.Set(reflect.ValueOf([]byte(s)))
-		}
-	}
-	return nil
+    switch v := val; v.Kind() {
+    // if we're writing to an interace value, just set the byte data
+    // TODO: should we support writing to a pointer?
+    case reflect.Interface:
+        v.Set(reflect.ValueOf(s))
+    case reflect.Bool:
+        if strings.ToLower(s) == "false" || s == "0" {
+            v.SetBool(false)
+        } else {
+            v.SetBool(true)
+        }
+    case reflect.Int, reflect.Int8, reflect.Int16, reflect.Int32, reflect.Int64:
+        i, err := strconv.ParseInt(s, 10, 64)
+        if err != nil {
+            return err
+        }
+        v.SetInt(i)
+    case reflect.Uint, reflect.Uint8, reflect.Uint16, reflect.Uint32, reflect.Uint64, reflect.Uintptr:
+        ui, err := strconv.ParseUint(s, 10, 64)
+        if err != nil {
+            return err
+        }
+        v.SetUint(ui)
+    case reflect.Float32, reflect.Float64:
+        f, err := strconv.ParseFloat(s, 64)
+        if err != nil {
+            return err
+        }
+        v.SetFloat(f)
+
+    case reflect.String:
+        v.SetString(s)
+    case reflect.Slice:
+        typ := v.Type()
+        if typ.Elem().Kind() == reflect.Uint || typ.Elem().Kind() == reflect.Uint8 || typ.Elem().Kind() == reflect.Uint16 || typ.Elem().Kind() == reflect.Uint32 || typ.Elem().Kind() == reflect.Uint64 || typ.Elem().Kind() == reflect.Uintptr {
+            v.Set(reflect.ValueOf([]byte(s)))
+        }
+    }
+    return nil
 }
 
 // matchName returns true if key should be written to a field named name.
 func matchName(key, name string) bool {
-	return strings.ToLower(key) == strings.ToLower(name)
-}
-
-<<<<<<< HEAD
-func (r *Request) writeToContainer(val reflect.Value) os.Error {
+    return strings.ToLower(key) == strings.ToLower(name)
+}
+
+func (r *Request) writeToContainer(val reflect.Value) error {
     switch v := val; v.Kind() {
     case reflect.Ptr:
         return r.writeToContainer(reflect.Indirect(v))
@@ -544,7 +319,7 @@
         return r.writeToContainer(v.Elem())
     case reflect.Map:
         if v.Type().Key().Kind() != reflect.String {
-            return os.NewError("Invalid map type")
+            return errors.New("Invalid map type")
         }
         elemtype := v.Type().Elem()
         for pk, pv := range r.Params {
@@ -569,58 +344,20 @@
 
         }
     default:
-        return os.NewError("Invalid container type")
+        return errors.New("Invalid container type")
     }
     return nil
-=======
-func (r *Request) writeToContainer(val reflect.Value) error {
-	switch v := val; v.Kind() {
-	case reflect.Ptr:
-		return r.writeToContainer(reflect.Indirect(v))
-	case reflect.Interface:
-		return r.writeToContainer(v.Elem())
-	case reflect.Map:
-		if v.Type().Key().Kind() != reflect.String {
-			return errors.New("Invalid map type")
-		}
-		elemtype := v.Type().Elem()
-		for pk, pv := range r.Params {
-			mk := reflect.ValueOf(pk)
-			mv := reflect.Zero(elemtype)
-			writeTo(pv, mv)
-			v.SetMapIndex(mk, mv)
-		}
-	case reflect.Struct:
-		for pk, pv := range r.Params {
-			//try case sensitive match
-			field := v.FieldByName(pk)
-			if field.IsValid() {
-				writeTo(pv, field)
-			}
-
-			//try case insensitive matching
-			field = v.FieldByNameFunc(func(s string) bool { return matchName(pk, s) })
-			if field.IsValid() {
-				writeTo(pv, field)
-			}
-
-		}
-	default:
-		return errors.New("Invalid container type")
-	}
-	return nil
 }
 
 func (r *Request) UnmarshalParams(val interface{}) error {
-	if strings.HasPrefix(r.Headers.Get("Content-Type"), "application/json") {
-		return json.Unmarshal(r.ParamData, val)
-	} else {
-		err := r.writeToContainer(reflect.ValueOf(val))
-		if err != nil {
-			return err
-		}
-	}
-
-	return nil
->>>>>>> 854638af
+    if strings.HasPrefix(r.Headers.Get("Content-Type"), "application/json") {
+        return json.Unmarshal(r.ParamData, val)
+    } else {
+        err := r.writeToContainer(reflect.ValueOf(val))
+        if err != nil {
+            return err
+        }
+    }
+
+    return nil
 }