package web

import (
    "bytes"
    "code.google.com/p/go.net/websocket"
    "crypto/tls"
    "fmt"
    "log"
    "net"
    "net/http"
    "net/http/pprof"
    "os"
    "path"
    "reflect"
    "regexp"
    "runtime"
    "strconv"
    "strings"
    "time"
)

// ServerConfig is configuration for server objects.
type ServerConfig struct {
    StaticDir    string
    Addr         string
    Port         int
    CookieSecret string
    RecoverPanic bool
    Profiler     bool
}

// Server represents a web.go server.
type Server struct {
    Config *ServerConfig
    routes []route
    Logger *log.Logger
    Env    map[string]interface{}
    //save the listener so it can be closed
    l   net.Listener
}

func NewServer() *Server {
    return &Server{
        Config: Config,
        Logger: log.New(os.Stdout, "", log.Ldate|log.Ltime),
        Env:    map[string]interface{}{},
    }
}

func (s *Server) initServer() {
    if s.Config == nil {
        s.Config = &ServerConfig{}
    }

    if s.Logger == nil {
        s.Logger = log.New(os.Stdout, "", log.Ldate|log.Ltime)
    }
}

type route struct {
    r           string
    cr          *regexp.Regexp
    method      string
    handler     reflect.Value
    httpHandler http.Handler
}

func (s *Server) addRoute(r string, method string, handler interface{}) {
    cr, err := regexp.Compile(r)
    if err != nil {
        s.Logger.Printf("Error in route regex %q\n", r)
        return
    }

    switch handler.(type) {
    case http.Handler:
        s.routes = append(s.routes, route{r: r, cr: cr, method: method, httpHandler: handler.(http.Handler)})
    case reflect.Value:
        fv := handler.(reflect.Value)
        s.routes = append(s.routes, route{r: r, cr: cr, method: method, handler: fv})
    default:
        fv := reflect.ValueOf(handler)
        s.routes = append(s.routes, route{r: r, cr: cr, method: method, handler: fv})
    }
}

// ServeHTTP is the interface method for Go's http server package
func (s *Server) ServeHTTP(c http.ResponseWriter, req *http.Request) {
    s.Process(c, req)
}

// Process invokes the routing system for server s
func (s *Server) Process(c http.ResponseWriter, req *http.Request) {
    route := s.routeHandler(req, c)
    if route != nil {
        route.httpHandler.ServeHTTP(c, req)
    }
}

// Get adds a handler for the 'GET' http method for server s.
func (s *Server) Get(route string, handler interface{}) {
    s.addRoute(route, "GET", handler)
}

// Post adds a handler for the 'POST' http method for server s.
func (s *Server) Post(route string, handler interface{}) {
    s.addRoute(route, "POST", handler)
}

// Put adds a handler for the 'PUT' http method for server s.
func (s *Server) Put(route string, handler interface{}) {
    s.addRoute(route, "PUT", handler)
}

// Delete adds a handler for the 'DELETE' http method for server s.
func (s *Server) Delete(route string, handler interface{}) {
    s.addRoute(route, "DELETE", handler)
}

// Match adds a handler for an arbitrary http method for server s.
func (s *Server) Match(method string, route string, handler interface{}) {
    s.addRoute(route, method, handler)
}

//Adds a custom handler. Only for webserver mode. Will have no effect when running as FCGI or SCGI.
func (s *Server) Handler(route string, method string, httpHandler http.Handler) {
    s.addRoute(route, method, httpHandler)
}

//Adds a handler for websockets. Only for webserver mode. Will have no effect when running as FCGI or SCGI.
func (s *Server) Websocket(route string, httpHandler websocket.Handler) {
    s.addRoute(route, "GET", httpHandler)
}

// Run starts the web application and serves HTTP requests for s
func (s *Server) Run(addr string) {
    s.initServer()

    mux := http.NewServeMux()
    if s.Config.Profiler {
        mux.Handle("/debug/pprof/cmdline", http.HandlerFunc(pprof.Cmdline))
        mux.Handle("/debug/pprof/profile", http.HandlerFunc(pprof.Profile))
        mux.Handle("/debug/pprof/heap", pprof.Handler("heap"))
        mux.Handle("/debug/pprof/symbol", http.HandlerFunc(pprof.Symbol))
    }
    mux.Handle("/", s)

    s.Logger.Printf("web.go serving %s\n", addr)

    l, err := net.Listen("tcp", addr)
    if err != nil {
        log.Fatal("ListenAndServe:", err)
    }
    s.l = l
    err = http.Serve(s.l, mux)
    s.l.Close()
}

// RunFcgi starts the web application and serves FastCGI requests for s.
func (s *Server) RunFcgi(addr string) {
    s.initServer()
    s.Logger.Printf("web.go serving fcgi %s\n", addr)
    s.listenAndServeFcgi(addr)
}

// RunScgi starts the web application and serves SCGI requests for s.
func (s *Server) RunScgi(addr string) {
    s.initServer()
    s.Logger.Printf("web.go serving scgi %s\n", addr)
    s.listenAndServeScgi(addr)
}

// RunTLS starts the web application and serves HTTPS requests for s.
func (s *Server) RunTLS(addr string, config *tls.Config) error {
    s.initServer()
    mux := http.NewServeMux()
    mux.Handle("/", s)
    l, err := tls.Listen("tcp", addr, config)
    if err != nil {
        log.Fatal("Listen:", err)
        return err
    }

    s.l = l
    return http.Serve(s.l, mux)
}

// Close stops server s.
func (s *Server) Close() {
    if s.l != nil {
        s.l.Close()
    }
}

// safelyCall invokes `function` in recover block
func (s *Server) safelyCall(function reflect.Value, args []reflect.Value) (resp []reflect.Value, e interface{}) {
    defer func() {
        if err := recover(); err != nil {
            if !s.Config.RecoverPanic {
                // go back to panic
                panic(err)
            } else {
                e = err
                resp = nil
                s.Logger.Println("Handler crashed with error", err)
                for i := 1; ; i += 1 {
                    _, file, line, ok := runtime.Caller(i)
                    if !ok {
                        break
                    }
                    s.Logger.Println(file, line)
                }
            }
        }
    }()
    return function.Call(args), nil
}

// requiresContext determines whether 'handlerType' contains
// an argument to 'web.Ctx' as its first argument
func requiresContext(handlerType reflect.Type) bool {
    //if the method doesn't take arguments, no
    if handlerType.NumIn() == 0 {
        return false
    }

    //if the first argument is not a pointer, no
    a0 := handlerType.In(0)
    if a0.Kind() != reflect.Ptr {
        return false
    }
    //if the first argument is a context, yes
    if a0.Elem() == contextType {
        return true
    }

    return false
}

// tryServingFile attempts to serve a static file, and returns
// whether or not the operation is successful.
// It checks the following directories for the file, in order:
// 1) Config.StaticDir
// 2) The 'static' directory in the parent directory of the executable.
// 3) The 'static' directory in the current working directory
func (s *Server) tryServingFile(name string, req *http.Request, w http.ResponseWriter) bool {
    //try to serve a static file
    if s.Config.StaticDir != "" {
        staticFile := path.Join(s.Config.StaticDir, name)
        if fileExists(staticFile) {
            http.ServeFile(w, req, staticFile)
            return true
        }
    } else {
        for _, staticDir := range defaultStaticDirs {
            staticFile := path.Join(staticDir, name)
            if fileExists(staticFile) {
                http.ServeFile(w, req, staticFile)
                return true
            }
        }
    }
    return false
}

func (s *Server) logRequest(ctx Context, sTime time.Time) {
    //log the request
    var logEntry bytes.Buffer
    req := ctx.Request
    requestPath := req.URL.Path

    duration := time.Now().Sub(sTime)
<<<<<<< HEAD

    var client string

    // We suppose RemoteAddr is of the form Ip:Port as specified in the Request
    // documentation at http://golang.org/pkg/net/http/#Request
    pos := strings.LastIndex(req.RemoteAddr, ":")
    if pos > 0 {
        client = req.RemoteAddr[0:pos]
    } else {
        client = req.RemoteAddr
    }

    fmt.Fprintf(&logEntry, "%s - \033[32;1m %s %s\033[0m - %v", client, req.Method, requestPath, duration)
=======
    client := strings.Split(req.RemoteAddr, ":")
    fmt.Fprintf(&logEntry, "%s - \033[32;1m %s - %s\033[0m - %v", strings.Join(client[0:len(client)-1], ":") , req.Method, requestPath, duration)
>>>>>>> b822dde8

    if len(ctx.Params) > 0 {
        fmt.Fprintf(&logEntry, "\n\033[37;1mParams: %v\033[0m\n", ctx.Params)
    }

    ctx.Server.Logger.Print(logEntry.String())

}

// the main route handler in web.go
<<<<<<< HEAD
// Tries to handle the given request.
// Finds the route matching the request, and execute the callback associated
// with it.  In case of custom http handlers, this function returns an "unused"
// route. The caller is then responsible for calling the httpHandler associated
// with the returned route.
func (s *Server) routeHandler(req *http.Request, w http.ResponseWriter) (unused *route) {
=======
func (s *Server) routeHandler(req *http.Request, w http.ResponseWriter) {

>>>>>>> b822dde8
    requestPath := req.URL.Path
    ctx := Context{req, map[string]string{}, s, w}

    //set some default headers
    ctx.SetHeader("Server", "web.go", true)
    tm := time.Now().UTC()

    defer s.logRequest(ctx, tm)

    ctx.SetHeader("Date", webTime(tm), true)

    //ignore errors from ParseForm because it's usually harmless.
    req.ParseForm()
    if len(req.Form) > 0 {
        for k, v := range req.Form {
            ctx.Params[k] = v[0]
        }
    }

    if req.Method == "GET" || req.Method == "HEAD" {
        if s.tryServingFile(requestPath, req, w) {
            return
        }
    }


    //Set the default content-type
    ctx.SetHeader("Content-Type", "text/html; charset=utf-8", true)

    for i := 0; i < len(s.routes); i++ {
        route := s.routes[i]
        cr := route.cr
        //if the methods don't match, skip this handler (except HEAD can be used in place of GET)
        if req.Method != route.method && !(req.Method == "HEAD" && route.method == "GET") {
            continue
        }

        if !cr.MatchString(requestPath) {
            continue
        }
        match := cr.FindStringSubmatch(requestPath)

        if len(match[0]) != len(requestPath) {
            continue
        }

        if route.httpHandler != nil {
            unused = &route
            // We can not handle custom http handlers here, give back to the caller.
            return
        }

        var args []reflect.Value
        handlerType := route.handler.Type()
        if requiresContext(handlerType) {
            args = append(args, reflect.ValueOf(&ctx))
        }
        for _, arg := range match[1:] {
            args = append(args, reflect.ValueOf(arg))
        }

        ret, err := s.safelyCall(route.handler, args)
        if err != nil {
            //there was an error or panic while calling the handler
            ctx.Abort(500, "Server Error")
        }
        if len(ret) == 0 {
            return
        }

        sval := ret[0]

        var content []byte

        if sval.Kind() == reflect.String {
            content = []byte(sval.String())
        } else if sval.Kind() == reflect.Slice && sval.Type().Elem().Kind() == reflect.Uint8 {
            content = sval.Interface().([]byte)
        }
        ctx.SetHeader("Content-Length", strconv.Itoa(len(content)), true)
        _, err = ctx.ResponseWriter.Write(content)
        if err != nil {
            ctx.Server.Logger.Println("Error during write: ", err)
        }
        return
    }

    // try serving index.html or index.htm
    if req.Method == "GET" || req.Method == "HEAD" {
        if s.tryServingFile(path.Join(requestPath, "index.html"), req, w) {
            return
        } else if s.tryServingFile(path.Join(requestPath, "index.htm"), req, w) {
            return
        }
    }
    ctx.Abort(404, "Page not found")
    return
}

// SetLogger sets the logger for server s
func (s *Server) SetLogger(logger *log.Logger) {
    s.Logger = logger
}<|MERGE_RESOLUTION|>--- conflicted
+++ resolved
@@ -270,7 +270,6 @@
     requestPath := req.URL.Path
 
     duration := time.Now().Sub(sTime)
-<<<<<<< HEAD
 
     var client string
 
@@ -284,10 +283,6 @@
     }
 
     fmt.Fprintf(&logEntry, "%s - \033[32;1m %s %s\033[0m - %v", client, req.Method, requestPath, duration)
-=======
-    client := strings.Split(req.RemoteAddr, ":")
-    fmt.Fprintf(&logEntry, "%s - \033[32;1m %s - %s\033[0m - %v", strings.Join(client[0:len(client)-1], ":") , req.Method, requestPath, duration)
->>>>>>> b822dde8
 
     if len(ctx.Params) > 0 {
         fmt.Fprintf(&logEntry, "\n\033[37;1mParams: %v\033[0m\n", ctx.Params)
@@ -298,17 +293,12 @@
 }
 
 // the main route handler in web.go
-<<<<<<< HEAD
 // Tries to handle the given request.
 // Finds the route matching the request, and execute the callback associated
 // with it.  In case of custom http handlers, this function returns an "unused"
 // route. The caller is then responsible for calling the httpHandler associated
 // with the returned route.
 func (s *Server) routeHandler(req *http.Request, w http.ResponseWriter) (unused *route) {
-=======
-func (s *Server) routeHandler(req *http.Request, w http.ResponseWriter) {
-
->>>>>>> b822dde8
     requestPath := req.URL.Path
     ctx := Context{req, map[string]string{}, s, w}
 
