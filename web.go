package web

import (
	"bytes"
	"crypto/hmac"
	"crypto/sha1"
<<<<<<< HEAD
=======
	"crypto/tls"
>>>>>>> e5b7935f
	"encoding/base64"
	"fmt"
	"io/ioutil"
	"log"
	"mime"
	"net"
	"net/http"
<<<<<<< HEAD
	"net/http/pprof"
=======
	//"net/http/pprof"
>>>>>>> e5b7935f
	"net/url"
	"os"
	"path"
	"reflect"
	"regexp"
	"runtime"
	"strconv"
	"strings"
	"time"
)

type ResponseWriter interface {
	Header() http.Header
	WriteHeader(status int)
	Write(data []byte) (n int, err error)
	Close()
<<<<<<< HEAD
=======
}

type WebError struct {
	Code int
	Err  string
}

func (err WebError) Error() string {
	return err.Err
>>>>>>> e5b7935f
}

type Context struct {
	Request *http.Request
<<<<<<< HEAD
	Params  map[string]string
	Server  *Server
	ResponseWriter
=======
	RawBody []byte
	Params  map[string]string
	Server  *Server
	ResponseWriter
	User interface{}
	// False iff 0 bytes of body data have been written so far
	wroteData bool
>>>>>>> e5b7935f
}

func (ctx *Context) WriteString(content string) {
	ctx.ResponseWriter.Write([]byte(content))
}

func (ctx *Context) Abort(status int, body string) {
	ctx.ResponseWriter.WriteHeader(status)
	ctx.ResponseWriter.Write([]byte(body))
}

func (ctx *Context) Redirect(status int, url_ string) {
	ctx.ResponseWriter.Header().Set("Location", url_)
	ctx.ResponseWriter.WriteHeader(status)
	ctx.ResponseWriter.Write([]byte("Redirecting to: " + url_))
}

func (ctx *Context) NotModified() {
	ctx.ResponseWriter.WriteHeader(304)
}

func (ctx *Context) NotFound(message string) {
	ctx.ResponseWriter.WriteHeader(404)
	ctx.ResponseWriter.Write([]byte(message))
<<<<<<< HEAD
=======
}

func (ctx *Context) NotAcceptable(message string) {
	ctx.ResponseWriter.WriteHeader(406)
	ctx.ResponseWriter.Write([]byte(message))
}

func (ctx *Context) Unauthorized(message string) {
	ctx.ResponseWriter.WriteHeader(401)
	ctx.ResponseWriter.Write([]byte(message))
>>>>>>> e5b7935f
}

//Sets the content type by extension, as defined in the mime package. 
//For example, ctx.ContentType("json") sets the content-type to "application/json"
func (ctx *Context) ContentType(ext string) {
	if !strings.HasPrefix(ext, ".") {
		ext = "." + ext
	}
	ctype := mime.TypeByExtension(ext)
	if ctype != "" {
		ctx.Header().Set("Content-Type", ctype)
	}
}

func (ctx *Context) SetHeader(hdr string, val string, unique bool) {
	if unique {
		ctx.Header().Set(hdr, val)
	} else {
		ctx.Header().Add(hdr, val)
	}
<<<<<<< HEAD
=======
}

// Set a cookie with an explicit path. Duration is the cookie time-to-live in
// seconds (0 = forever).
func (ctx *Context) SetCookiePath(name string, value string, age int64, path string) {
	var utctime time.Time
	if age == 0 {
		// 2^31 - 1 seconds (roughly 2038)
		utctime = time.Unix(2147483647, 0)
	} else {
		utctime = time.Unix(time.Now().Unix()+age, 0)
	}
	cookie := http.Cookie{Name: name, Value: value, Expires: utctime, Path: path}
	ctx.SetHeader("Set-Cookie", cookie.String(), false)
>>>>>>> e5b7935f
}

//Sets a cookie -- duration is the amount of time in seconds. 0 = forever
func (ctx *Context) SetCookie(name string, value string, age int64) {
<<<<<<< HEAD
	var utctime time.Time
	if age == 0 {
		// 2^31 - 1 seconds (roughly 2038)
		utctime = time.Unix(2147483647, 0)
	} else {
		utctime = time.Unix(time.Now().Unix()+age, 0)
	}
	cookie := fmt.Sprintf("%s=%s; expires=%s", name, value, webTime(utctime))
	ctx.SetHeader("Set-Cookie", cookie, false)
=======
	ctx.SetCookiePath(name, value, age, "")
>>>>>>> e5b7935f
}

func getCookieSig(key string, val []byte, timestamp string) string {
	hm := hmac.New(sha1.New, []byte(key))

	hm.Write(val)
	hm.Write([]byte(timestamp))

	hex := fmt.Sprintf("%02x", hm.Sum(nil))
	return hex
<<<<<<< HEAD
}

func (ctx *Context) SetSecureCookie(name string, val string, age int64) {
	//base64 encode the val
	if len(ctx.Server.Config.CookieSecret) == 0 {
		ctx.Server.Logger.Println("Secret Key for secure cookies has not been set. Please assign a cookie secret to web.Config.CookieSecret.")
		return
	}
	var buf bytes.Buffer
	encoder := base64.NewEncoder(base64.StdEncoding, &buf)
	encoder.Write([]byte(val))
	encoder.Close()
	vs := buf.String()
	vb := buf.Bytes()
	timestamp := strconv.FormatInt(time.Now().Unix(), 10)
	sig := getCookieSig(ctx.Server.Config.CookieSecret, vb, timestamp)
	cookie := strings.Join([]string{vs, timestamp, sig}, "|")
	ctx.SetCookie(name, cookie, age)
=======
}

func (ctx *Context) SetSecureCookiePath(name string, val string, age int64, path string) {
	//base64 encode the val
	if len(ctx.Server.Config.CookieSecret) == 0 {
		ctx.Server.Logger.Println("Secret Key for secure cookies has not been set. Please assign a cookie secret to web.Config.CookieSecret.")
		return
	}
	var buf bytes.Buffer
	encoder := base64.NewEncoder(base64.StdEncoding, &buf)
	encoder.Write([]byte(val))
	encoder.Close()
	vs := buf.String()
	vb := buf.Bytes()
	timestamp := strconv.FormatInt(time.Now().Unix(), 10)
	sig := getCookieSig(ctx.Server.Config.CookieSecret, vb, timestamp)
	cookie := strings.Join([]string{vs, timestamp, sig}, "|")
	ctx.SetCookiePath(name, cookie, age, path)
}

func (ctx *Context) SetSecureCookie(name string, val string, age int64) {
	ctx.SetSecureCookiePath(name, val, age, "")
>>>>>>> e5b7935f
}

func (ctx *Context) GetSecureCookie(name string) (string, bool) {
	for _, cookie := range ctx.Request.Cookies() {
		if cookie.Name != name {
			continue
		}

		parts := strings.SplitN(cookie.Value, "|", 3)

		val := parts[0]
		timestamp := parts[1]
		sig := parts[2]

		if getCookieSig(ctx.Server.Config.CookieSecret, []byte(val), timestamp) != sig {
			return "", false
		}

		ts, _ := strconv.ParseInt(timestamp, 0, 64)

		if time.Now().Unix()-31*86400 > ts {
			return "", false
		}

		buf := bytes.NewBufferString(val)
		encoder := base64.NewDecoder(base64.StdEncoding, buf)

		res, _ := ioutil.ReadAll(encoder)
		return string(res), true
	}
	return "", false
}

// small optimization: cache the context type instead of repeteadly calling reflect.Typeof
var contextType reflect.Type

var exeFile string

// default
func defaultStaticDir() string {
	root, _ := path.Split(exeFile)
	return path.Join(root, "static")
}

func init() {
	contextType = reflect.TypeOf(Context{})
	//find the location of the exe file
	arg0 := path.Clean(os.Args[0])
	wd, _ := os.Getwd()
	if strings.HasPrefix(arg0, "/") {
		exeFile = arg0
	} else {
		//TODO for robustness, search each directory in $PATH
		exeFile = path.Join(wd, arg0)
	}
<<<<<<< HEAD
=======

	/* Handle different Accept: types */
	AddPostModule(MarshalResponse)
	RegisterMimeParser("application/json", JSONparser)
	RegisterMimeParser("application/xml", XMLparser)
	RegisterMimeParser("text/xml", XMLparser)
	RegisterMimeParser("image/jpeg", Binaryparser)

	/* Handle different Accept-Encoding: types */
	AddPostModule(EncodeResponse)
>>>>>>> e5b7935f
}

type route struct {
	r       string
	cr      *regexp.Regexp
	method  string
	handler reflect.Value
}

func (s *Server) addRoute(r string, method string, handler interface{}) {
	cr, err := regexp.Compile(r)
	if err != nil {
		s.Logger.Printf("Error in route regex %q\n", r)
		return
	}

	if fv, ok := handler.(reflect.Value); ok {
		s.routes = append(s.routes, route{r, cr, method, fv})
	} else {
		fv := reflect.ValueOf(handler)
		s.routes = append(s.routes, route{r, cr, method, fv})
	}
}

type responseWriter struct {
	http.ResponseWriter
}

func (c *responseWriter) Close() {
	rwc, buf, _ := c.ResponseWriter.(http.Hijacker).Hijack()
	if buf != nil {
		buf.Flush()
	}
<<<<<<< HEAD

	if rwc != nil {
		rwc.Close()
	}
=======

	if rwc != nil {
		rwc.Close()
	}
}

func (ctx *Context) Write(data []byte) (int, error) {
	ctx.wroteData = true
	return ctx.ResponseWriter.Write(data)
>>>>>>> e5b7935f
}

func (s *Server) ServeHTTP(c http.ResponseWriter, req *http.Request) {
	w := responseWriter{c}
	s.routeHandler(req, &w)
}

//Calls a function with recover block
func (s *Server) safelyCall(function reflect.Value, args []reflect.Value) (resp []reflect.Value, e interface{}) {
	defer func() {
		if err := recover(); err != nil {
			if !s.Config.RecoverPanic {
				// go back to panic
<<<<<<< HEAD
=======
				s.Logger.Printf("Panic: %v", err)
>>>>>>> e5b7935f
				panic(err)
			} else {
				e = err
				resp = nil
<<<<<<< HEAD
				s.Logger.Println("Handler crashed with error", err)
=======
				s.Logger.Println("Handler crashed with error: ", err)
>>>>>>> e5b7935f
				for i := 1; ; i += 1 {
					_, file, line, ok := runtime.Caller(i)
					if !ok {
						break
					}
					s.Logger.Println(file, line)
				}
			}
		}
	}()
	return function.Call(args), nil
}

//should the context be passed to the handler?
func requiresContext(handlerType reflect.Type) bool {
	//if the method doesn't take arguments, no
	if handlerType.NumIn() == 0 {
		return false
	}

	//if the first argument is not a pointer, no
	a0 := handlerType.In(0)
	if a0.Kind() != reflect.Ptr {
		return false
	}
	//if the first argument is a context, yes
	if a0.Elem() == contextType {
		return true
	}

	return false
}

func (s *Server) routeHandler(req *http.Request, w ResponseWriter) {
	requestPath := req.URL.Path
<<<<<<< HEAD
	ctx := Context{req, map[string]string{}, s, w}
=======
	ctx := Context{req, nil, map[string]string{}, s, w, nil, false}
>>>>>>> e5b7935f

	//log the request
	var logEntry bytes.Buffer
	fmt.Fprintf(&logEntry, "\033[32;1m%s %s\033[0m", req.Method, requestPath)

	//ignore errors from ParseForm because it's usually harmless.
	req.ParseForm()
	if len(req.Form) > 0 {
		for k, v := range req.Form {
			ctx.Params[k] = v[0]
		}
		fmt.Fprintf(&logEntry, "\n\033[37;1mParams: %v\033[0m\n", ctx.Params)
<<<<<<< HEAD
=======
	} else {
		// If ParseForm was successful, than the Body will be empty
		if req.Body != nil {
			var err error
			ctx.RawBody, err = ioutil.ReadAll(req.Body)
			if err != nil {
				req.Body = nil
			}
		}
		if req.Body == nil {
			ctx.RawBody = make([]byte, 0)
		}
>>>>>>> e5b7935f
	}

	ctx.Server.Logger.Print(logEntry.String())

	//set some default headers
	ctx.SetHeader("Server", "web.go", true)
	tm := time.Now().UTC()
	ctx.SetHeader("Date", webTime(tm), true)

	//try to serve a static file
	staticDir := s.Config.StaticDir
	if staticDir == "" {
		staticDir = defaultStaticDir()
	}
	staticFile := path.Join(staticDir, requestPath)
	if fileExists(staticFile) && (req.Method == "GET" || req.Method == "HEAD") {
		http.ServeFile(&ctx, req, staticFile)
		return
	}

	//Set the default content-type
	ctx.SetHeader("Content-Type", "text/html; charset=utf-8", true)

	for i := 0; i < len(s.routes); i++ {
		route := s.routes[i]
		cr := route.cr
		//if the methods don't match, skip this handler (except HEAD can be used in place of GET)
		if req.Method != route.method && !(req.Method == "HEAD" && route.method == "GET") {
			continue
		}

		if !cr.MatchString(requestPath) {
			continue
		}
		match := cr.FindStringSubmatch(requestPath)

		if len(match[0]) != len(requestPath) {
			continue
		}

<<<<<<< HEAD
=======
		// lets call our pre modules to do any processing
		// before we start the request
		for _, module := range preModules {
			// If a module returns an error, we stop process the request
			err := module(&ctx)
			if err != nil {
				ctx.Abort(err.(WebError).Code, err.Error())
				return
			}
		}

>>>>>>> e5b7935f
		var args []reflect.Value
		handlerType := route.handler.Type()
		if requiresContext(handlerType) {
			args = append(args, reflect.ValueOf(&ctx))
		}
		for _, arg := range match[1:] {
			args = append(args, reflect.ValueOf(arg))
		}

		ret, err := s.safelyCall(route.handler, args)
<<<<<<< HEAD
		if err != nil {
			//there was an error or panic while calling the handler
			ctx.Abort(500, "Server Error")
		}
		if len(ret) == 0 {
			return
		}

		sval := ret[0]

		var content []byte

		if sval.Kind() == reflect.String {
			content = []byte(sval.String())
		} else if sval.Kind() == reflect.Slice && sval.Type().Elem().Kind() == reflect.Uint8 {
			content = sval.Interface().([]byte)
		}
		ctx.SetHeader("Content-Length", strconv.Itoa(len(content)), true)
		ctx.Write(content)
=======

		if len(ret) == 0 {
			s.Logger.Printf("Handler gave 0 return values")
			ctx.Abort(500, "Server Error")
			return
		}

		// Backwards compatability, if there is only one return,
		// assume there was no error
		if len(ret) > 1 && !ret[1].IsNil() {
			err = ret[1].Interface()
			//there was an error or panic while calling the handler
			s.Logger.Printf("Handler returned error: (%s)%v", reflect.TypeOf(err).String(), err)
			if reflect.TypeOf(err).String() == "web.WebError" {
				ctx.Abort(err.(WebError).Code, err.(WebError).Error())
			} else {
				ctx.Abort(500, fmt.Sprintf("%v", err))
			}
			return
		}
		sval := ret[0]

		// Now we have the content from our response. We should run
		// our post processing modules now
		content := sval.Interface()
		if ctx.wroteData {
			// Data was already sent to the client; do not transform anything
			content = []byte(content.(string))
		} else {
			for _, module := range postModules {
				// If a module returns an error, we stop process the request
				content, err = module(&ctx, content)
				if err != nil {
					s.Logger.Printf("PostModule Error: %v", err)
					ctx.Abort(err.(WebError).Code, err.(WebError).Error())
					return
				}
			}
		}

		if content != nil {
			typed_content, ok := content.([]byte)
			if ok {
				_, err := ctx.Write(typed_content)
				if err != nil {
					s.Logger.Printf("Content write error: %v", err)
					ctx.Abort(500, err.Error())
				}
			} else {
				ctx.Abort(406, "Could not marshal response")
			}
		}
>>>>>>> e5b7935f
		return
	}

	//try to serve index.html || index.htm
	if indexPath := path.Join(path.Join(staticDir, requestPath), "index.html"); fileExists(indexPath) {
		http.ServeFile(&ctx, ctx.Request, indexPath)
		return
	}

	if indexPath := path.Join(path.Join(staticDir, requestPath), "index.htm"); fileExists(indexPath) {
		http.ServeFile(&ctx, ctx.Request, indexPath)
		return
	}

	ctx.Abort(404, "Page not found")
}

var Config = &ServerConfig{
	RecoverPanic: true,
}

var mainServer = NewServer()

type Server struct {
	Config *ServerConfig
	routes []route
	Logger *log.Logger
	Env    map[string]interface{}
	//save the listener so it can be closed
	l net.Listener
}

func NewServer() *Server {
	return &Server{
		Config: Config,
		Logger: log.New(os.Stdout, "", log.Ldate|log.Ltime),
		Env:    map[string]interface{}{},
	}
}

func (s *Server) initServer() {
	if s.Config == nil {
		s.Config = &ServerConfig{}
	}

	if s.Logger == nil {
		s.Logger = log.New(os.Stdout, "", log.Ldate|log.Ltime)
	}
}

//Runs the web application and serves http requests
func (s *Server) Run(addr string) {
	s.initServer()
<<<<<<< HEAD

	mux := http.NewServeMux()
	mux.Handle("/debug/pprof/cmdline", http.HandlerFunc(pprof.Cmdline))
	mux.Handle("/debug/pprof/profile", http.HandlerFunc(pprof.Profile))
	mux.Handle("/debug/pprof/heap", pprof.Handler("heap"))
	mux.Handle("/debug/pprof/symbol", http.HandlerFunc(pprof.Symbol))
	mux.Handle("/", s)

	s.Logger.Printf("web.go serving %s\n", addr)

	l, err := net.Listen("tcp", addr)
	if err != nil {
		log.Fatal("ListenAndServe:", err)
	}
	s.l = l
	err = http.Serve(s.l, mux)
	s.l.Close()
=======

	mux := http.NewServeMux()
	/*
		mux.Handle("/debug/pprof/cmdline", http.HandlerFunc(pprof.Cmdline))
		mux.Handle("/debug/pprof/profile", http.HandlerFunc(pprof.Profile))
		mux.Handle("/debug/pprof/heap", pprof.Handler("heap"))
		mux.Handle("/debug/pprof/symbol", http.HandlerFunc(pprof.Symbol))
	*/
	mux.Handle("/", s)

	s.Logger.Printf("web.go serving %s\n", addr)

	l, err := net.Listen("tcp", addr)
	if err != nil {
		log.Fatal("ListenAndServe:", err)
	}
	s.l = l
	err = http.Serve(s.l, mux)
	s.l.Close()
}

//Runs the secure web application and serves https requests
func (s *Server) RunSecure(addr string, config tls.Config) error {
	s.initServer()
	mux := http.NewServeMux()
	mux.Handle("/", s)

	l, err := tls.Listen("tcp4", addr, &config)
	if err != nil {
		return err
	}

	s.l = l
	return http.Serve(s.l, mux)
>>>>>>> e5b7935f
}

//Runs the web application and serves http requests
func Run(addr string) {
	mainServer.Run(addr)
<<<<<<< HEAD
=======
}

//Runs the secure web application and serves https requests
func RunSecure(addr string, config tls.Config) {
	mainServer.RunSecure(addr, config)
>>>>>>> e5b7935f
}

//Stops the web server
func (s *Server) Close() {
	if s.l != nil {
		s.l.Close()
	}
}

//Stops the web server
func Close() {
	mainServer.Close()
<<<<<<< HEAD
=======
}

var preModules = []func(*Context) error{}
var postModules = []func(*Context, interface{}) (interface{}, error){}

func AddPreModule(module func(*Context) error) {
	preModules = append(preModules, module)
}

func AddPostModule(module func(*Context, interface{}) (interface{}, error)) {
	postModules = append(postModules, module)
}

func ResetModules() {
	preModules = []func(*Context) error{}
	postModules = []func(*Context, interface{}) (interface{}, error){}
}

// Runs a single request, used for testing
func AdHoc(c http.ResponseWriter, req *http.Request) {
	mainServer.ServeHTTP(c, req)
>>>>>>> e5b7935f
}

func (s *Server) RunScgi(addr string) {
	s.initServer()
	s.Logger.Printf("web.go serving scgi %s\n", addr)
	s.listenAndServeScgi(addr)
}

//Runs the web application and serves scgi requests
func RunScgi(addr string) {
	mainServer.RunScgi(addr)
}

//Runs the web application and serves scgi requests for this Server object.
func (s *Server) RunFcgi(addr string) {
	s.initServer()
	s.Logger.Printf("web.go serving fcgi %s\n", addr)
	s.listenAndServeFcgi(addr)
}

//Runs the web application by serving fastcgi requests
func RunFcgi(addr string) {
	mainServer.RunFcgi(addr)
<<<<<<< HEAD
=======
}

//Adds a handler for the 'OPTIONS' http method.
func (s *Server) Options(route string, handler interface{}) {
	s.addRoute(route, "OPTIONS", handler)
>>>>>>> e5b7935f
}

//Adds a handler for the 'GET' http method.
func (s *Server) Get(route string, handler interface{}) {
	s.addRoute(route, "GET", handler)
}

//Adds a handler for the 'POST' http method.
func (s *Server) Post(route string, handler interface{}) {
	s.addRoute(route, "POST", handler)
}

//Adds a handler for the 'PUT' http method.
func (s *Server) Put(route string, handler interface{}) {
	s.addRoute(route, "PUT", handler)
}

//Adds a handler for the 'DELETE' http method.
func (s *Server) Delete(route string, handler interface{}) {
	s.addRoute(route, "DELETE", handler)
<<<<<<< HEAD
=======
}

//Adds a handler for the 'OPTIONS' http method.
func Options(route string, handler interface{}) {
	mainServer.addRoute(route, "OPTIONS", handler)
>>>>>>> e5b7935f
}

//Adds a handler for the 'GET' http method.
func Get(route string, handler interface{}) {
	mainServer.Get(route, handler)
}

//Adds a handler for the 'POST' http method.
func Post(route string, handler interface{}) {
	mainServer.addRoute(route, "POST", handler)
}

//Adds a handler for the 'PUT' http method.
func Put(route string, handler interface{}) {
	mainServer.addRoute(route, "PUT", handler)
}

//Adds a handler for the 'DELETE' http method.
func Delete(route string, handler interface{}) {
	mainServer.addRoute(route, "DELETE", handler)
}

func (s *Server) SetLogger(logger *log.Logger) {
	s.Logger = logger
}

func SetLogger(logger *log.Logger) {
	mainServer.Logger = logger
}

type ServerConfig struct {
	StaticDir    string
	Addr         string
	Port         int
	CookieSecret string
	RecoverPanic bool
}

func webTime(t time.Time) string {
	ftime := t.Format(time.RFC1123)
	if strings.HasSuffix(ftime, "UTC") {
		ftime = ftime[0:len(ftime)-3] + "GMT"
	}
	return ftime
}

func dirExists(dir string) bool {
	d, e := os.Stat(dir)
	switch {
	case e != nil:
		return false
	case !d.IsDir():
		return false
	}

	return true
}

func fileExists(dir string) bool {
	info, err := os.Stat(dir)
	if err != nil {
		return false
	}

	return !info.IsDir()
}

func Urlencode(data map[string]string) string {
	var buf bytes.Buffer
	for k, v := range data {
		buf.WriteString(url.QueryEscape(k))
		buf.WriteByte('=')
		buf.WriteString(url.QueryEscape(v))
		buf.WriteByte('&')
	}
	s := buf.String()
	return s[0 : len(s)-1]
}<|MERGE_RESOLUTION|>--- conflicted
+++ resolved
@@ -4,10 +4,7 @@
 	"bytes"
 	"crypto/hmac"
 	"crypto/sha1"
-<<<<<<< HEAD
-=======
 	"crypto/tls"
->>>>>>> e5b7935f
 	"encoding/base64"
 	"fmt"
 	"io/ioutil"
@@ -15,11 +12,6 @@
 	"mime"
 	"net"
 	"net/http"
-<<<<<<< HEAD
-	"net/http/pprof"
-=======
-	//"net/http/pprof"
->>>>>>> e5b7935f
 	"net/url"
 	"os"
 	"path"
@@ -36,8 +28,6 @@
 	WriteHeader(status int)
 	Write(data []byte) (n int, err error)
 	Close()
-<<<<<<< HEAD
-=======
 }
 
 type WebError struct {
@@ -47,16 +37,10 @@
 
 func (err WebError) Error() string {
 	return err.Err
->>>>>>> e5b7935f
 }
 
 type Context struct {
 	Request *http.Request
-<<<<<<< HEAD
-	Params  map[string]string
-	Server  *Server
-	ResponseWriter
-=======
 	RawBody []byte
 	Params  map[string]string
 	Server  *Server
@@ -64,7 +48,6 @@
 	User interface{}
 	// False iff 0 bytes of body data have been written so far
 	wroteData bool
->>>>>>> e5b7935f
 }
 
 func (ctx *Context) WriteString(content string) {
@@ -89,8 +72,6 @@
 func (ctx *Context) NotFound(message string) {
 	ctx.ResponseWriter.WriteHeader(404)
 	ctx.ResponseWriter.Write([]byte(message))
-<<<<<<< HEAD
-=======
 }
 
 func (ctx *Context) NotAcceptable(message string) {
@@ -101,7 +82,6 @@
 func (ctx *Context) Unauthorized(message string) {
 	ctx.ResponseWriter.WriteHeader(401)
 	ctx.ResponseWriter.Write([]byte(message))
->>>>>>> e5b7935f
 }
 
 //Sets the content type by extension, as defined in the mime package. 
@@ -122,8 +102,6 @@
 	} else {
 		ctx.Header().Add(hdr, val)
 	}
-<<<<<<< HEAD
-=======
 }
 
 // Set a cookie with an explicit path. Duration is the cookie time-to-live in
@@ -138,24 +116,11 @@
 	}
 	cookie := http.Cookie{Name: name, Value: value, Expires: utctime, Path: path}
 	ctx.SetHeader("Set-Cookie", cookie.String(), false)
->>>>>>> e5b7935f
 }
 
 //Sets a cookie -- duration is the amount of time in seconds. 0 = forever
 func (ctx *Context) SetCookie(name string, value string, age int64) {
-<<<<<<< HEAD
-	var utctime time.Time
-	if age == 0 {
-		// 2^31 - 1 seconds (roughly 2038)
-		utctime = time.Unix(2147483647, 0)
-	} else {
-		utctime = time.Unix(time.Now().Unix()+age, 0)
-	}
-	cookie := fmt.Sprintf("%s=%s; expires=%s", name, value, webTime(utctime))
-	ctx.SetHeader("Set-Cookie", cookie, false)
-=======
 	ctx.SetCookiePath(name, value, age, "")
->>>>>>> e5b7935f
 }
 
 func getCookieSig(key string, val []byte, timestamp string) string {
@@ -166,26 +131,6 @@
 
 	hex := fmt.Sprintf("%02x", hm.Sum(nil))
 	return hex
-<<<<<<< HEAD
-}
-
-func (ctx *Context) SetSecureCookie(name string, val string, age int64) {
-	//base64 encode the val
-	if len(ctx.Server.Config.CookieSecret) == 0 {
-		ctx.Server.Logger.Println("Secret Key for secure cookies has not been set. Please assign a cookie secret to web.Config.CookieSecret.")
-		return
-	}
-	var buf bytes.Buffer
-	encoder := base64.NewEncoder(base64.StdEncoding, &buf)
-	encoder.Write([]byte(val))
-	encoder.Close()
-	vs := buf.String()
-	vb := buf.Bytes()
-	timestamp := strconv.FormatInt(time.Now().Unix(), 10)
-	sig := getCookieSig(ctx.Server.Config.CookieSecret, vb, timestamp)
-	cookie := strings.Join([]string{vs, timestamp, sig}, "|")
-	ctx.SetCookie(name, cookie, age)
-=======
 }
 
 func (ctx *Context) SetSecureCookiePath(name string, val string, age int64, path string) {
@@ -208,7 +153,6 @@
 
 func (ctx *Context) SetSecureCookie(name string, val string, age int64) {
 	ctx.SetSecureCookiePath(name, val, age, "")
->>>>>>> e5b7935f
 }
 
 func (ctx *Context) GetSecureCookie(name string) (string, bool) {
@@ -264,8 +208,6 @@
 		//TODO for robustness, search each directory in $PATH
 		exeFile = path.Join(wd, arg0)
 	}
-<<<<<<< HEAD
-=======
 
 	/* Handle different Accept: types */
 	AddPostModule(MarshalResponse)
@@ -276,7 +218,6 @@
 
 	/* Handle different Accept-Encoding: types */
 	AddPostModule(EncodeResponse)
->>>>>>> e5b7935f
 }
 
 type route struct {
@@ -310,12 +251,6 @@
 	if buf != nil {
 		buf.Flush()
 	}
-<<<<<<< HEAD
-
-	if rwc != nil {
-		rwc.Close()
-	}
-=======
 
 	if rwc != nil {
 		rwc.Close()
@@ -325,7 +260,6 @@
 func (ctx *Context) Write(data []byte) (int, error) {
 	ctx.wroteData = true
 	return ctx.ResponseWriter.Write(data)
->>>>>>> e5b7935f
 }
 
 func (s *Server) ServeHTTP(c http.ResponseWriter, req *http.Request) {
@@ -339,19 +273,12 @@
 		if err := recover(); err != nil {
 			if !s.Config.RecoverPanic {
 				// go back to panic
-<<<<<<< HEAD
-=======
 				s.Logger.Printf("Panic: %v", err)
->>>>>>> e5b7935f
 				panic(err)
 			} else {
 				e = err
 				resp = nil
-<<<<<<< HEAD
-				s.Logger.Println("Handler crashed with error", err)
-=======
 				s.Logger.Println("Handler crashed with error: ", err)
->>>>>>> e5b7935f
 				for i := 1; ; i += 1 {
 					_, file, line, ok := runtime.Caller(i)
 					if !ok {
@@ -387,11 +314,7 @@
 
 func (s *Server) routeHandler(req *http.Request, w ResponseWriter) {
 	requestPath := req.URL.Path
-<<<<<<< HEAD
-	ctx := Context{req, map[string]string{}, s, w}
-=======
 	ctx := Context{req, nil, map[string]string{}, s, w, nil, false}
->>>>>>> e5b7935f
 
 	//log the request
 	var logEntry bytes.Buffer
@@ -404,8 +327,6 @@
 			ctx.Params[k] = v[0]
 		}
 		fmt.Fprintf(&logEntry, "\n\033[37;1mParams: %v\033[0m\n", ctx.Params)
-<<<<<<< HEAD
-=======
 	} else {
 		// If ParseForm was successful, than the Body will be empty
 		if req.Body != nil {
@@ -418,7 +339,6 @@
 		if req.Body == nil {
 			ctx.RawBody = make([]byte, 0)
 		}
->>>>>>> e5b7935f
 	}
 
 	ctx.Server.Logger.Print(logEntry.String())
@@ -459,8 +379,6 @@
 			continue
 		}
 
-<<<<<<< HEAD
-=======
 		// lets call our pre modules to do any processing
 		// before we start the request
 		for _, module := range preModules {
@@ -472,7 +390,6 @@
 			}
 		}
 
->>>>>>> e5b7935f
 		var args []reflect.Value
 		handlerType := route.handler.Type()
 		if requiresContext(handlerType) {
@@ -483,27 +400,6 @@
 		}
 
 		ret, err := s.safelyCall(route.handler, args)
-<<<<<<< HEAD
-		if err != nil {
-			//there was an error or panic while calling the handler
-			ctx.Abort(500, "Server Error")
-		}
-		if len(ret) == 0 {
-			return
-		}
-
-		sval := ret[0]
-
-		var content []byte
-
-		if sval.Kind() == reflect.String {
-			content = []byte(sval.String())
-		} else if sval.Kind() == reflect.Slice && sval.Type().Elem().Kind() == reflect.Uint8 {
-			content = sval.Interface().([]byte)
-		}
-		ctx.SetHeader("Content-Length", strconv.Itoa(len(content)), true)
-		ctx.Write(content)
-=======
 
 		if len(ret) == 0 {
 			s.Logger.Printf("Handler gave 0 return values")
@@ -556,7 +452,6 @@
 				ctx.Abort(406, "Could not marshal response")
 			}
 		}
->>>>>>> e5b7935f
 		return
 	}
 
@@ -610,25 +505,6 @@
 //Runs the web application and serves http requests
 func (s *Server) Run(addr string) {
 	s.initServer()
-<<<<<<< HEAD
-
-	mux := http.NewServeMux()
-	mux.Handle("/debug/pprof/cmdline", http.HandlerFunc(pprof.Cmdline))
-	mux.Handle("/debug/pprof/profile", http.HandlerFunc(pprof.Profile))
-	mux.Handle("/debug/pprof/heap", pprof.Handler("heap"))
-	mux.Handle("/debug/pprof/symbol", http.HandlerFunc(pprof.Symbol))
-	mux.Handle("/", s)
-
-	s.Logger.Printf("web.go serving %s\n", addr)
-
-	l, err := net.Listen("tcp", addr)
-	if err != nil {
-		log.Fatal("ListenAndServe:", err)
-	}
-	s.l = l
-	err = http.Serve(s.l, mux)
-	s.l.Close()
-=======
 
 	mux := http.NewServeMux()
 	/*
@@ -663,20 +539,16 @@
 
 	s.l = l
 	return http.Serve(s.l, mux)
->>>>>>> e5b7935f
 }
 
 //Runs the web application and serves http requests
 func Run(addr string) {
 	mainServer.Run(addr)
-<<<<<<< HEAD
-=======
 }
 
 //Runs the secure web application and serves https requests
 func RunSecure(addr string, config tls.Config) {
 	mainServer.RunSecure(addr, config)
->>>>>>> e5b7935f
 }
 
 //Stops the web server
@@ -689,8 +561,6 @@
 //Stops the web server
 func Close() {
 	mainServer.Close()
-<<<<<<< HEAD
-=======
 }
 
 var preModules = []func(*Context) error{}
@@ -712,7 +582,6 @@
 // Runs a single request, used for testing
 func AdHoc(c http.ResponseWriter, req *http.Request) {
 	mainServer.ServeHTTP(c, req)
->>>>>>> e5b7935f
 }
 
 func (s *Server) RunScgi(addr string) {
@@ -736,14 +605,11 @@
 //Runs the web application by serving fastcgi requests
 func RunFcgi(addr string) {
 	mainServer.RunFcgi(addr)
-<<<<<<< HEAD
-=======
 }
 
 //Adds a handler for the 'OPTIONS' http method.
 func (s *Server) Options(route string, handler interface{}) {
 	s.addRoute(route, "OPTIONS", handler)
->>>>>>> e5b7935f
 }
 
 //Adds a handler for the 'GET' http method.
@@ -764,14 +630,11 @@
 //Adds a handler for the 'DELETE' http method.
 func (s *Server) Delete(route string, handler interface{}) {
 	s.addRoute(route, "DELETE", handler)
-<<<<<<< HEAD
-=======
 }
 
 //Adds a handler for the 'OPTIONS' http method.
 func Options(route string, handler interface{}) {
 	mainServer.addRoute(route, "OPTIONS", handler)
->>>>>>> e5b7935f
 }
 
 //Adds a handler for the 'GET' http method.
